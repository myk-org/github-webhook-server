---
rules:
    master:
        level: failure # default rules are set to warning
    slave:
        level: failure
    blacklist:
        level: failure
    whitelist:
        level: failure
ignore:
    - .github/in-solidarity.yml # default
    - .github/workflows/*.yml
    - '**/*.yml'
    - .release-it.json
    - .github/ISSUE_TEMPLATE/sweep-template.yml
    - README.md
<<<<<<< HEAD
    - utils/constant.py
=======
    - webhook_server_container/utils/constants.py
>>>>>>> c0ce075c
<|MERGE_RESOLUTION|>--- conflicted
+++ resolved
@@ -15,8 +15,4 @@
     - .release-it.json
     - .github/ISSUE_TEMPLATE/sweep-template.yml
     - README.md
-<<<<<<< HEAD
-    - utils/constant.py
-=======
-    - webhook_server_container/utils/constants.py
->>>>>>> c0ce075c
+    - webhook_server_container/utils/constants.py