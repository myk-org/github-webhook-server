--- conflicted
+++ resolved
@@ -2187,11 +2187,7 @@
         approved_by = []
         lgtm_count: int = 0
 
-<<<<<<< HEAD
-        all_reviewers = self.all_pull_request_reviewers.copy()
-=======
-        all_reviewers = self.all_reviewers.copy() + self.root_approvers.copy() + self.root_reviewers.copy()
->>>>>>> f8f7c2b8
+        all_reviewers = self.all_pull_request_reviewers.copy() + self.root_approvers.copy() + self.root_reviewers.copy()
         all_reviewers_without_pr_owner = {
             _reviewer for _reviewer in all_reviewers if _reviewer != self.parent_committer
         }
